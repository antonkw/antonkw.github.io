--- conflicted
+++ resolved
@@ -34,26 +34,13 @@
   </div>
   <div id="index">
     <h1>{{ page.title }}</h1>
-<<<<<<< HEAD
     {% capture written_year %}'None'{% endcapture %}
     {% for post in site.posts %}  
       {% capture year %}{{ post.date | date: '%Y' }}{% endcapture %}
       {% if year != written_year %}
         <h3>{{ year }}</h3>
-      {% capture written_year %}{{ year }}{% endcapture %}
+        {% capture written_year %}{{ year }}{% endcapture %}
       {% endif %}
-=======
-    {% for post in site.posts %}
-    {% unless post.next %}
-      <h3>{{ post.date | date: '%Y' }}</h3>
-      {% else %}
-        {% capture year %}{{ post.date | date: '%Y' }}{% endcapture %}
-        {% capture nyear %}{{ post.next.date | date: '%Y' }}{% endcapture %}
-        {% if year != nyear %}
-          <h3>{{ post.date | date: '%Y' }}</h3>
-        {% endif %}
-      {% endunless %}
->>>>>>> eddc18cc
       <article>
         {% if post.link %}
           <h2 class="link-post"><a href="{{ site.url }}{{ post.url }}" title="{{ post.title }}">{{ post.title }}</a> <a href="{{ post.link }}" target="_blank" title="{{ post.title }}"><i class="fa fa-link"></i></a></h2>
